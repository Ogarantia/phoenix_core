#pragma once

#include "../backend.hpp"
#include "context.hpp"

namespace upstride {

/**
 * @brief Conv2D kernel memory layout required by oneDNN
 */
static const dnnl::memory::format_tag KERNEL_MEMORY_LAYOUT = dnnl::memory::format_tag::oihw;
static const dnnl::memory::format_tag KERNEL_MEMORY_LAYOUT_DW = dnnl::memory::format_tag::goihw;
static const dnnl::memory::format_tag BIAS_CONV2D_MEMORY_LAYOUT = dnnl::memory::format_tag::x;

/**
 * @brief 2D convolution implementation using oneDNN
 * @tparam T    scalar datatype
 */
template <typename T>
class ScalarConv2DFunctor<device::CPU, T> {
   private:
    device::CPU& device;
    dnnl::memory::desc inputMemDesc, kernelMemDesc, biasMemDesc, outputMemDesc;
    dnnl::convolution_forward convPrim, convPrimNoBias;
    const dnnl::memory::format_tag formatTag;
    const IntPair stride, dilation;
    const bool useBias;  //!< if `true`, a bias tensor is added to the convolution output

    Shape inputShape, kernelShape, biasShape, outputShape;
    IntPair padBefore;  //!< zero padding: number of zeros to add at the beginning to every input spatial dimension
    IntPair padAfter;   //!< zero padding: number of zeros to add at the end to every input spatial dimension

    /**
     * @brief Performs backend-related operation configuration
     * Warning: this function needs to be called in an isolated thread since it performs oneDNN resource management.
     * Calling it form a user thread may end up with a segmentation fault.
     */
    void doConfigure(const Shape& inputShape,
                     const Shape& kernelShape,
                     const Shape& biasShape,
                     const Shape& outputShape,
                     const IntPair& padBefore,
                     const IntPair& padAfter,
                     const int groups) {
        auto& engine = static_cast<onednn::Context&>(device.getContext()).getEngine();

        // set up oneDNN memory descriptors
        inputMemDesc = dnnl::memory::desc(onednn::shapeToDims(inputShape), onednn::getDataType<T>(), formatTag);
        if (groups == 1) {
            kernelMemDesc = dnnl::memory::desc(onednn::shapeToDims(kernelShape), onednn::getDataType<T>(), KERNEL_MEMORY_LAYOUT);
        } else {
            // converting OIHW shape into GOIHW
            Shape kernelShapeExpanded = kernelShape.expandDim(0);
            kernelShapeExpanded[0] = groups;
            kernelShapeExpanded[1] /= groups;
            kernelMemDesc = dnnl::memory::desc(onednn::shapeToDims(kernelShapeExpanded), onednn::getDataType<T>(), KERNEL_MEMORY_LAYOUT_DW);
        }

        // bias vector must be of the output channel size, otherwise that mean that we don't use a bias
        if (useBias)
            biasMemDesc = dnnl::memory::desc(dnnl::memory::dims{biasShape.numel()}, onednn::getDataType<T>(), BIAS_CONV2D_MEMORY_LAYOUT);

        outputMemDesc = dnnl::memory::desc(onednn::shapeToDims(outputShape), onednn::getDataType<T>(), formatTag);

        // set up convolution operation-related descriptors
        if (useBias) {
            // biased convolution
            convPrim = dnnl::convolution_forward(dnnl::convolution_forward::primitive_desc(
                dnnl::convolution_forward::desc(dnnl::prop_kind::forward_training,
                                                dnnl::algorithm::convolution_auto,
                                                inputMemDesc, kernelMemDesc, biasMemDesc, outputMemDesc,
                                                dnnl::memory::dims({stride.x, stride.y}),
                                                dnnl::memory::dims({dilation.x - 1, dilation.y - 1}),
                                                dnnl::memory::dims({padBefore.x, padBefore.y}),
                                                dnnl::memory::dims({padAfter.x, padAfter.y})),
                engine));
        }

        // biasless convolution (it is setup anyway to be able to use both biased and biasless versions)
        convPrimNoBias = dnnl::convolution_forward(dnnl::convolution_forward::primitive_desc(
            dnnl::convolution_forward::desc(dnnl::prop_kind::forward_training,
                                            dnnl::algorithm::convolution_auto,
                                            inputMemDesc, kernelMemDesc, outputMemDesc,
                                            dnnl::memory::dims({stride.x, stride.y}),
                                            dnnl::memory::dims({dilation.x - 1, dilation.y - 1}),
                                            dnnl::memory::dims({padBefore.x, padBefore.y}),
                                            dnnl::memory::dims({padAfter.x, padAfter.y})),
            engine));
    }

    /**
     * @brief Executes the convolution operation
     * Warning: this function needs to be called in an isolated thread since it uses oneDNN resources.
     * Calling it form a user thread may end up with a segmentation fault.
     */
    void doCompute(const Tensor<device::CPU, const T>& inputTensor,
                   const Tensor<device::CPU, const T>& kernelTensor,
                   const Tensor<device::CPU, const T>* biasTensor,
                   Tensor<device::CPU, T>& outputTensor) {
        // instantiate DNNL memory
        auto& context = static_cast<onednn::Context&>(device.getContext());
        auto& engine = context.getEngine();
        dnnl::memory input(inputMemDesc, engine, const_cast<T*>(inputTensor.getDataPtr()));
        dnnl::memory kernel(kernelMemDesc, engine, const_cast<T*>(kernelTensor.getDataPtr()));
        dnnl::memory output(outputMemDesc, engine, outputTensor.getDataPtr());

        if (biasTensor) {
            if (!useBias)
                throw std::invalid_argument("Bias application is not configured for this scalar Conv2D operation");

            dnnl::memory bias(biasMemDesc, engine, const_cast<T*>(biasTensor->getDataPtr()));
            context.execute(convPrim, {{DNNL_ARG_SRC, input},
                                       {DNNL_ARG_WEIGHTS, kernel},
                                       {DNNL_ARG_BIAS, bias},
                                       {DNNL_ARG_DST, output}});
        } else {
            context.execute(convPrimNoBias, {{DNNL_ARG_SRC, input},
                                             {DNNL_ARG_WEIGHTS, kernel},
                                             {DNNL_ARG_DST, output}});
        }
    }

   public:
    /**
     * @brief Instantiates a Conv2D operation.
     * Sets main convolution parameters independent from the input, filter and output sizes.
<<<<<<< HEAD
     * @param device        A device the operation will be executed on
     * @param dataFormat    Expected tensors format
     * @param stride        Convolution stride
     * @param dilation      Convolution dilation
     * @param useBias       If `true`, the bias addition is enabled.
     */
    ScalarConv2DFunctor(device::CPU& device, DataFormat dataFormat, const IntPair& stride, const IntPair& dilation, bool useBias) :
        device(device),
        formatTag(onednn::dataFormatToFormatTag(dataFormat)),
=======
     * @param context            A context instance
     * @param tensorDataFormat   Expected tensors format
     * @param stride             Convolution stride
     * @param dilation           Convolution dilation
     * @param useBias            If `true`, the bias addition is enabled.
     */
    ScalarConv2DFunctor(upstride::Context& context, DataFormat tensorDataFormat, const IntPair& stride, const IntPair& dilation, bool useBias) :
        context(static_cast<onednn::Context&>(context)),
        device(nullptr),
        formatTag(onednn::dataFormatToFormatTag(tensorDataFormat)),
>>>>>>> 1a4ac909
        stride(stride),
        dilation(dilation),
        useBias(useBias) {}

    /**
     * @brief Performs backend-related operation configuration
     * @param inputShape        Input tensor shape
     * @param kernelShape       kernel tensor shape
     * @param biasShape         Bias tensor shape
     * @param padBefore         Number of zero samples to add to the input tensor on top/left
     * @param padAfter          Number of zero samples to add to the input tensor on bottom/right
     * @param groups            Number of groups in order to manage groups convolutions and mostly the depthwise convolution (groups == Input channels), 1 by default (regular convolution)
     */
    void configure(const Shape& inputShape,
                   const Shape& kernelShape,
                   const Shape& biasShape,
                   const Shape& outputShape,
                   const IntPair& padBefore,
                   const IntPair& padAfter,
                   const int groups = 1) {
        // check if up-to-date
        if (this->inputShape == inputShape && this->kernelShape == kernelShape &&
            (!useBias || this->biasShape == biasShape) && this->outputShape == outputShape &&
            this->padBefore == padBefore && this->padAfter == padAfter)
            return;

        // cache shapes for further up-to-dateness checks
        this->inputShape = inputShape;
        this->kernelShape = kernelShape;
        if (useBias)
            this->biasShape = biasShape;
        this->outputShape = outputShape;
        this->padBefore = padBefore;
        this->padAfter = padAfter;

        // configure in an isolated thread
        device.call(this, &ScalarConv2DFunctor<device::CPU, T>::doConfigure, inputShape, kernelShape, biasShape, outputShape, padBefore, padAfter, groups);
    }


    inline void prepare(MemoryRequest& memory) {}


    /**
     * @brief Executes the convolution operation
     * @param inputTensor       Input tensor
     * @param kernelTensor      Kernel tensor
     * @param biasTensor        Pointer to bias tensor; may be null
     * @param outputTensor      Output tensor
     */
    void operator()(const Tensor<device::CPU, const T>& inputTensor,
                    const Tensor<device::CPU, const T>& kernelTensor,
                    const Tensor<device::CPU, const T>* biasTensor,
                    Tensor<device::CPU, T>& outputTensor) {
        device.call(this, &ScalarConv2DFunctor<device::CPU, T>::doCompute, inputTensor, kernelTensor, biasTensor, outputTensor);
    }
};

/**
 * @brief 2D backward convolution implementation using oneDNN
 * @tparam T    scalar datatype
 */
template <typename T>
class ScalarConv2DGradFunctor<device::CPU, T> {
   private:
    device::CPU& device;
    dnnl::memory::desc inputMemDesc, kernelMemDesc, gradMemDesc, kernelGradMemDesc, inputGradMemDesc;
    dnnl::convolution_backward_data convBackDataPrim;
    dnnl::convolution_backward_weights convBackWeightsPrim;
    const dnnl::memory::format_tag formatTag;
    const IntPair stride, dilation;
    const bool requireInputGrad;  //!< Used to determine if inputGrad needs to be computed or not
    Shape inputShape, kernelShape, gradShape;
    IntPair padBefore;  //!< zero padding: number of zeros to add at the beginning to every input spatial dimension
    IntPair padAfter;   //!< zero padding: number of zeros to add at the end to every input spatial dimension


    /**
     * @brief Performs backend-related operation configuration.
     * Warning: this function needs to be called in an isolated thread since it performs oneDNN resource management.
     * Calling it form a user thread may end up with a segmentation fault.
     */
    void doConfigure(const Shape& inputShape,
                     const Shape& kernelShape,
                     const Shape& gradShape,
                     const IntPair& padBefore,
                     const IntPair& padAfter,
                     const int groups)
    {
        auto& context = static_cast<onednn::Context&>(device.getContext());

        // set up oneDNN memory descriptors
        // for inputs
        inputMemDesc = dnnl::memory::desc(onednn::shapeToDims(inputShape), onednn::getDataType<T>(), formatTag);
        if (groups == 1) {
            kernelMemDesc = dnnl::memory::desc(onednn::shapeToDims(kernelShape), onednn::getDataType<T>(), KERNEL_MEMORY_LAYOUT);
        } else {
            // converting OIHW shape into GOIHW
            Shape kernelShapeExpanded = kernelShape.expandDim(0);
            kernelShapeExpanded[0] = groups;
            kernelShapeExpanded[1] /= groups;
            kernelMemDesc = dnnl::memory::desc(onednn::shapeToDims(kernelShapeExpanded), onednn::getDataType<T>(), KERNEL_MEMORY_LAYOUT_DW);
        }
        gradMemDesc = dnnl::memory::desc(onednn::shapeToDims(gradShape), onednn::getDataType<T>(), formatTag);
        // for output
        kernelGradMemDesc = dnnl::memory::desc(onednn::shapeToDims(kernelShape), onednn::getDataType<T>(), KERNEL_MEMORY_LAYOUT);
        inputGradMemDesc = dnnl::memory::desc(onednn::shapeToDims(inputShape), onednn::getDataType<T>(), formatTag);

        // Re-computation of the convolution forward primitive descriptor
        dnnl::convolution_forward::primitive_desc convPd(
            dnnl::convolution_forward::desc(dnnl::prop_kind::forward_training,
                                            dnnl::algorithm::convolution_auto,
                                            inputMemDesc, kernelMemDesc, gradMemDesc,
                                            dnnl::memory::dims({stride.x, stride.y}),
                                            dnnl::memory::dims({dilation.x - 1, dilation.y - 1}),
                                            dnnl::memory::dims({padBefore.x, padBefore.y}),
                                            dnnl::memory::dims({padAfter.x, padAfter.y})),
            context.getEngine());

        // instantiate backward conv primitive to compute the kernel gradient
        convBackWeightsPrim = dnnl::convolution_backward_weights(
            dnnl::convolution_backward_weights::primitive_desc(
                dnnl::convolution_backward_weights::desc(
                    dnnl::algorithm::convolution_auto,
                    inputMemDesc,   // conv_diff_dst_md
                    kernelMemDesc,  // conv_diff_weights_md
                    gradMemDesc,    //  conv_bwd_src_md
                    dnnl::memory::dims({stride.x, stride.y}),
                    dnnl::memory::dims({dilation.x - 1, dilation.y - 1}),
                    dnnl::memory::dims({padBefore.x, padBefore.y}),
                    dnnl::memory::dims({padAfter.x, padAfter.y})),
                context.getEngine(),
                convPd));

        // instantiate backward conv primitive to compute the input gradient (only if required)
        if (requireInputGrad) {
            convBackDataPrim = dnnl::convolution_backward_data(
                dnnl::convolution_backward_data::primitive_desc(
                    dnnl::convolution_backward_data::desc(
                        dnnl::algorithm::convolution_direct,
                        inputMemDesc,   // conv_diff_dst_md
                        kernelMemDesc,  // conv_diff_weights_md
                        gradMemDesc,    //  conv_bwd_src_md
                        dnnl::memory::dims({stride.x, stride.y}),
                        dnnl::memory::dims({dilation.x - 1, dilation.y - 1}),
                        dnnl::memory::dims({padBefore.x, padBefore.y}),
                        dnnl::memory::dims({padAfter.x, padAfter.y})),
                    context.getEngine(),
                    convPd));
        }
    }

    /**
     * @brief Executes the convolution operation.
     * Warning: this function needs to be called in an isolated thread since it uses oneDNN resources.
     * Calling it form a user thread may end up with a segmentation fault.
     */
    void doCompute(const Tensor<device::CPU, const T>& inputTensor,
                   const Tensor<device::CPU, const T>& kernelTensor,
                   const Tensor<device::CPU, const T>& gradTensor,
                   Tensor<device::CPU, T>& kernelGradTensor,
                   Tensor<device::CPU, T>& inputGradTensor) {
        // instantiate DNNL memory
        auto& context = static_cast<onednn::Context&>(device.getContext());
        auto& engine = context.getEngine();

        dnnl::memory input(inputMemDesc, engine, const_cast<T*>(inputTensor.getDataPtr()));
        dnnl::memory kernel(kernelMemDesc, engine, const_cast<T*>(kernelTensor.getDataPtr()));
        dnnl::memory grad(gradMemDesc, engine, const_cast<T*>(gradTensor.getDataPtr()));

        dnnl::memory kernelGrad(kernelGradMemDesc, engine, kernelGradTensor.getDataPtr());
        dnnl::memory inputGrad(inputGradMemDesc, engine, inputGradTensor.getDataPtr());

        // g-g-go
        context.execute(convBackWeightsPrim, {{DNNL_ARG_SRC, input},
                                              {DNNL_ARG_DIFF_DST, grad},
                                              {DNNL_ARG_DIFF_WEIGHTS, kernelGrad}}  // output
        );
        if (requireInputGrad) {
            context.execute(convBackDataPrim, {{DNNL_ARG_WEIGHTS, kernel},
                                               {DNNL_ARG_DIFF_DST, grad},
                                               {DNNL_ARG_DIFF_SRC, inputGrad}}  //output
            );
        }
    }

   public:
    ScalarConv2DGradFunctor(
<<<<<<< HEAD
        device::CPU& device, DataFormat dataFormat, const IntPair& stride, const IntPair& dilation, bool requireInputGrad) :
        device(device),
        formatTag(onednn::dataFormatToFormatTag(dataFormat)),
=======
        upstride::Context& context, DataFormat tensorDataFormat, const IntPair& stride, const IntPair& dilation, bool requireInputGrad) :
        context(static_cast<onednn::Context&>(context)),
        device(nullptr),
        formatTag(onednn::dataFormatToFormatTag(tensorDataFormat)),
>>>>>>> 1a4ac909
        stride(stride),
        dilation(dilation),
        requireInputGrad(requireInputGrad) {}

    /**
     * @brief Performs backend-related operation configuration
     * @param inputShape        Input tensor shape
     * @param kernelShape       kernel tensor shape
     * @param gradShape         grad tensor shape
     * @param padBefore         Number of zero samples to add to the input tensor on top/left
     * @param padAfter          Number of zero samples to add to the input tensor on bottom/right
     * @param groups            Number of groups in order to manage groups convolutions and mostly the depthwise convolution (groups == Input channels), 1 by default (regular convolution)
     */
    void configure(const Shape& inputShape,
                   const Shape& kernelShape,
                   const Shape& gradShape,
                   const IntPair& padBefore,
                   const IntPair& padAfter,
                   const int groups = 1) {
        // check if up-to-date
        if (this->inputShape == inputShape && this->kernelShape == kernelShape && this->gradShape == gradShape &&
            this->padBefore == padBefore && this->padAfter == padAfter)
            return;

        // cache shapes for further up-to-dateness checks
        this->inputShape = inputShape;
        this->kernelShape = kernelShape;
        this->gradShape = gradShape;
        this->padBefore = padBefore;
        this->padAfter = padAfter;

        // configure in an isolated thread
        device.call(this, &ScalarConv2DGradFunctor<device::CPU, T>::doConfigure, inputShape, kernelShape, gradShape, padBefore, padAfter, groups);
    }


    inline void prepare(MemoryRequest& memory) {}


    /**
     * @brief Executes the convolution operation
     * @param inputTensor       forward input tensor
     * @param kernelTensor      forward input kernel tensor
     * @param gradTensor        gradient of the forward output tensor (dy)
     * @param kernelGradTensor  output: kernel gradient
     * @param inputGradTensor   output: input gradient
     * @param padBefore         number of zero samples to add to the input tensor on top/left
     * @param padAfter          number of zero samples to add to the input tensor on bottom/right
     * @param groups            Number of groups in order to manage groups convolutions and mostly the depthwise convolution (groups == Input channels), 1 by default (regular convolution)
     */
    void operator()(const Tensor<device::CPU, const T>& inputTensor,
                    const Tensor<device::CPU, const T>& kernelTensor,
                    const Tensor<device::CPU, const T>& gradTensor,
                    Tensor<device::CPU, T>& kernelGradTensor,
                    Tensor<device::CPU, T>& inputGradTensor) {
        device.call(this, &ScalarConv2DGradFunctor<device::CPU, T>::doCompute, inputTensor, kernelTensor, gradTensor, kernelGradTensor, inputGradTensor);
    }
};

}  // namespace upstride<|MERGE_RESOLUTION|>--- conflicted
+++ resolved
@@ -124,28 +124,15 @@
     /**
      * @brief Instantiates a Conv2D operation.
      * Sets main convolution parameters independent from the input, filter and output sizes.
-<<<<<<< HEAD
-     * @param device        A device the operation will be executed on
-     * @param dataFormat    Expected tensors format
-     * @param stride        Convolution stride
-     * @param dilation      Convolution dilation
-     * @param useBias       If `true`, the bias addition is enabled.
-     */
-    ScalarConv2DFunctor(device::CPU& device, DataFormat dataFormat, const IntPair& stride, const IntPair& dilation, bool useBias) :
+     * @param device            A device the operation will be executed on
+     * @param tensorDataFormat  Expected tensors format
+     * @param stride            Convolution stride
+     * @param dilation          Convolution dilation
+     * @param useBias           If `true`, the bias addition is enabled.
+     */
+    ScalarConv2DFunctor(device::CPU& device, DataFormat tensorDataFormat, const IntPair& stride, const IntPair& dilation, bool useBias) :
         device(device),
-        formatTag(onednn::dataFormatToFormatTag(dataFormat)),
-=======
-     * @param context            A context instance
-     * @param tensorDataFormat   Expected tensors format
-     * @param stride             Convolution stride
-     * @param dilation           Convolution dilation
-     * @param useBias            If `true`, the bias addition is enabled.
-     */
-    ScalarConv2DFunctor(upstride::Context& context, DataFormat tensorDataFormat, const IntPair& stride, const IntPair& dilation, bool useBias) :
-        context(static_cast<onednn::Context&>(context)),
-        device(nullptr),
         formatTag(onednn::dataFormatToFormatTag(tensorDataFormat)),
->>>>>>> 1a4ac909
         stride(stride),
         dilation(dilation),
         useBias(useBias) {}
@@ -334,16 +321,9 @@
 
    public:
     ScalarConv2DGradFunctor(
-<<<<<<< HEAD
-        device::CPU& device, DataFormat dataFormat, const IntPair& stride, const IntPair& dilation, bool requireInputGrad) :
+        device::CPU& device, DataFormat tensorDataFormat, const IntPair& stride, const IntPair& dilation, bool requireInputGrad) :
         device(device),
-        formatTag(onednn::dataFormatToFormatTag(dataFormat)),
-=======
-        upstride::Context& context, DataFormat tensorDataFormat, const IntPair& stride, const IntPair& dilation, bool requireInputGrad) :
-        context(static_cast<onednn::Context&>(context)),
-        device(nullptr),
         formatTag(onednn::dataFormatToFormatTag(tensorDataFormat)),
->>>>>>> 1a4ac909
         stride(stride),
         dilation(dilation),
         requireInputGrad(requireInputGrad) {}
